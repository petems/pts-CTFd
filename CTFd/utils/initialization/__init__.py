import datetime
import logging
import os
import sys

from flask import abort, redirect, render_template, request, session, url_for
from sqlalchemy.exc import IntegrityError, InvalidRequestError
from werkzeug.wsgi import DispatcherMiddleware

from CTFd.cache import clear_user_ips
from CTFd.exceptions import UserNotFoundException, UserTokenExpiredException
from CTFd.models import Tracking, db
from CTFd.utils import config, get_config, markdown
from CTFd.utils.config import (
    can_send_mail,
    ctf_logo,
    ctf_name,
    ctf_theme,
    integrations,
    is_setup,
)
from CTFd.utils.config.pages import get_pages
from CTFd.utils.config.visibility import (
    accounts_visible,
    challenges_visible,
    registration_visible,
    scores_visible,
)
from CTFd.utils.countries import get_countries, lookup_country_code
from CTFd.utils.dates import isoformat, unix_time, unix_time_millis
from CTFd.utils.events import EventManager, RedisEventManager
from CTFd.utils.modes import generate_account_url, get_mode_as_word
from CTFd.utils.plugins import (
    get_configurable_plugins,
    get_registered_admin_scripts,
    get_registered_admin_stylesheets,
    get_registered_scripts,
    get_registered_stylesheets,
)
from CTFd.utils.security.auth import login_user, logout_user, lookup_user_token
from CTFd.utils.security.csrf import generate_nonce
from CTFd.utils.user import (
    authed,
<<<<<<< HEAD
    get_current_team,
    get_current_user,
    get_ip,
    get_current_user_ips,
=======
    get_current_user_attrs,
    get_current_team_attrs,
    get_ip,
>>>>>>> 431c35cb
    is_admin,
)


def init_template_filters(app):
    app.jinja_env.filters["markdown"] = markdown
    app.jinja_env.filters["unix_time"] = unix_time
    app.jinja_env.filters["unix_time_millis"] = unix_time_millis
    app.jinja_env.filters["isoformat"] = isoformat


def init_template_globals(app):
    app.jinja_env.globals.update(config=config)
    app.jinja_env.globals.update(get_pages=get_pages)
    app.jinja_env.globals.update(can_send_mail=can_send_mail)
    app.jinja_env.globals.update(get_ctf_name=ctf_name)
    app.jinja_env.globals.update(get_ctf_logo=ctf_logo)
    app.jinja_env.globals.update(get_ctf_theme=ctf_theme)
    app.jinja_env.globals.update(get_configurable_plugins=get_configurable_plugins)
    app.jinja_env.globals.update(get_registered_scripts=get_registered_scripts)
    app.jinja_env.globals.update(get_registered_stylesheets=get_registered_stylesheets)
    app.jinja_env.globals.update(
        get_registered_admin_scripts=get_registered_admin_scripts
    )
    app.jinja_env.globals.update(
        get_registered_admin_stylesheets=get_registered_admin_stylesheets
    )
    app.jinja_env.globals.update(get_config=get_config)
    app.jinja_env.globals.update(generate_account_url=generate_account_url)
    app.jinja_env.globals.update(get_countries=get_countries)
    app.jinja_env.globals.update(lookup_country_code=lookup_country_code)
    app.jinja_env.globals.update(accounts_visible=accounts_visible)
    app.jinja_env.globals.update(challenges_visible=challenges_visible)
    app.jinja_env.globals.update(registration_visible=registration_visible)
    app.jinja_env.globals.update(scores_visible=scores_visible)
    app.jinja_env.globals.update(get_mode_as_word=get_mode_as_word)
    app.jinja_env.globals.update(integrations=integrations)
    app.jinja_env.globals.update(authed=authed)
    app.jinja_env.globals.update(is_admin=is_admin)
    app.jinja_env.globals.update(get_current_user_attrs=get_current_user_attrs)
    app.jinja_env.globals.update(get_current_team_attrs=get_current_team_attrs)
    app.jinja_env.globals.update(get_ip=get_ip)


def init_logs(app):
    logger_submissions = logging.getLogger("submissions")
    logger_logins = logging.getLogger("logins")
    logger_registrations = logging.getLogger("registrations")

    logger_submissions.setLevel(logging.INFO)
    logger_logins.setLevel(logging.INFO)
    logger_registrations.setLevel(logging.INFO)

    log_dir = app.config["LOG_FOLDER"]
    if not os.path.exists(log_dir):
        os.makedirs(log_dir)

    logs = {
        "submissions": os.path.join(log_dir, "submissions.log"),
        "logins": os.path.join(log_dir, "logins.log"),
        "registrations": os.path.join(log_dir, "registrations.log"),
    }

    try:
        for log in logs.values():
            if not os.path.exists(log):
                open(log, "a").close()

        submission_log = logging.handlers.RotatingFileHandler(
            logs["submissions"], maxBytes=10485760, backupCount=5
        )
        login_log = logging.handlers.RotatingFileHandler(
            logs["logins"], maxBytes=10485760, backupCount=5
        )
        registration_log = logging.handlers.RotatingFileHandler(
            logs["registrations"], maxBytes=10485760, backupCount=5
        )

        logger_submissions.addHandler(submission_log)
        logger_logins.addHandler(login_log)
        logger_registrations.addHandler(registration_log)
    except IOError:
        pass

    stdout = logging.StreamHandler(stream=sys.stdout)

    logger_submissions.addHandler(stdout)
    logger_logins.addHandler(stdout)
    logger_registrations.addHandler(stdout)

    logger_submissions.propagate = 0
    logger_logins.propagate = 0
    logger_registrations.propagate = 0


def init_events(app):
    if app.config.get("CACHE_TYPE") == "redis":
        app.events_manager = RedisEventManager()
    elif app.config.get("CACHE_TYPE") == "filesystem":
        app.events_manager = EventManager()
    else:
        app.events_manager = EventManager()


def init_request_processors(app):
    @app.context_processor
    def inject_user():
        if session:
            return dict(session)
        return dict()

    @app.url_defaults
    def inject_theme(endpoint, values):
        if "theme" not in values and app.url_map.is_endpoint_expecting(
            endpoint, "theme"
        ):
            values["theme"] = ctf_theme()

    @app.before_request
    def needs_setup():
        if is_setup() is False:
            if request.endpoint in (
                "views.setup",
                "views.integrations",
                "views.themes",
            ):
                return
            else:
                return redirect(url_for("views.setup"))

    @app.before_request
    def tracker():
        if request.endpoint == "views.themes":
            return

        if authed():
            user_ips = get_current_user_ips()
            ip = get_ip()
            track = None
            if ip not in user_ips:
                track = Tracking(ip=get_ip(), user_id=session["id"])
                db.session.add(track)
            else:
                if request.method != "GET":
                    track = Tracking.query.filter_by(
                        ip=get_ip(), user_id=session["id"]
                    ).first()
                    track.date = datetime.datetime.utcnow()

            if track:
                try:
                    db.session.commit()
                except (InvalidRequestError, IntegrityError):
                    db.session.rollback()
                    logout_user()
                clear_user_ips(user_id=session["id"])

            db.session.close()

    @app.before_request
    def banned():
        if request.endpoint == "views.themes":
            return

        if authed():
            user = get_current_user_attrs()
            team = get_current_team_attrs()

            if user and user.banned:
                return (
                    render_template(
                        "errors/403.html", error="You have been banned from this CTF"
                    ),
                    403,
                )

            if team and team.banned:
                return (
                    render_template(
                        "errors/403.html",
                        error="Your team has been banned from this CTF",
                    ),
                    403,
                )

    @app.before_request
    def tokens():
        token = request.headers.get("Authorization")
        if token and request.content_type == "application/json":
            try:
                token_type, token = token.split(" ", 1)
                user = lookup_user_token(token)
            except UserNotFoundException:
                abort(401)
            except UserTokenExpiredException:
                abort(401)
            except Exception:
                abort(401)
            else:
                login_user(user)

    @app.before_request
    def csrf():
        try:
            func = app.view_functions[request.endpoint]
        except KeyError:
            abort(404)
        if hasattr(func, "_bypass_csrf"):
            return
        if request.headers.get("Authorization"):
            return
        if not session.get("nonce"):
            session["nonce"] = generate_nonce()
        if request.method not in ("GET", "HEAD", "OPTIONS", "TRACE"):
            if request.content_type == "application/json":
                if session["nonce"] != request.headers.get("CSRF-Token"):
                    abort(403)
            if request.content_type != "application/json":
                if session["nonce"] != request.form.get("nonce"):
                    abort(403)

    application_root = app.config.get("APPLICATION_ROOT")
    if application_root != "/":

        @app.before_request
        def force_subdirectory_redirect():
            if request.path.startswith(application_root) is False:
                return redirect(
                    application_root + request.script_root + request.full_path
                )

        app.wsgi_app = DispatcherMiddleware(app.wsgi_app, {application_root: app})<|MERGE_RESOLUTION|>--- conflicted
+++ resolved
@@ -41,16 +41,9 @@
 from CTFd.utils.security.csrf import generate_nonce
 from CTFd.utils.user import (
     authed,
-<<<<<<< HEAD
-    get_current_team,
-    get_current_user,
-    get_ip,
-    get_current_user_ips,
-=======
     get_current_user_attrs,
     get_current_team_attrs,
     get_ip,
->>>>>>> 431c35cb
     is_admin,
 )
 
